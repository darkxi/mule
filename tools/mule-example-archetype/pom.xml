<?xml version="1.0" encoding="UTF-8"?>
<project xmlns="http://maven.apache.org/POM/4.0.0" xmlns:xsi="http://www.w3.org/2001/XMLSchema-instance" xsi:schemaLocation="http://maven.apache.org/POM/4.0.0 http://maven.apache.org/maven-v4_0_0.xsd">
    <modelVersion>4.0.0</modelVersion>
    <parent>
        <groupId>org.mule.tools</groupId>
        <artifactId>mule-tools</artifactId>
<<<<<<< HEAD
        <version>4.0-SNAPSHOT</version>
=======
        <version>3.6.0-M1-SNAPSHOT</version>
>>>>>>> 966e058e
    </parent>
    <packaging>maven-plugin</packaging>
    <name>Mule Example Archetype</name>
    <!-- Do not specify group here, otherwise deployment will break -->
    <artifactId>mule-example-archetype</artifactId>
<<<<<<< HEAD
    <version>4.0-SNAPSHOT</version>
=======
    <version>3.6.0-M1-SNAPSHOT</version>
>>>>>>> 966e058e
    <description>An archetype for creating a Mule example application.
    </description>

    <properties>
        <licensePath>../../LICENSE_HEADER.txt</licensePath>
    </properties>

    <dependencies>
        <dependency>
            <groupId>org.mule</groupId>
            <artifactId>mule-core</artifactId>
            <version>${project.version}</version>
        </dependency>
        <dependency>
            <groupId>org.mule.tools</groupId>
            <artifactId>bobberplus</artifactId>
            <version>${project.version}</version>
        </dependency>

        <!-- Due to the Maven 2.0.4 prerequisites.
            By default, maven-plugin-test-plugin uses 2.0.1 -->
        <dependency>
            <groupId>org.apache.maven</groupId>
            <artifactId>maven-embedder</artifactId>
            <version>2.0.4</version>
            <scope>test</scope>
        </dependency>
        <dependency>
            <groupId>org.apache.maven</groupId>
            <artifactId>maven-core</artifactId>
            <version>2.0.7</version>
            <scope>test</scope>
        </dependency>
    </dependencies>
    <!-- note that the tests for this archetype are located in <project root>/tests/archetype/example-archetype -->
</project><|MERGE_RESOLUTION|>--- conflicted
+++ resolved
@@ -4,21 +4,12 @@
     <parent>
         <groupId>org.mule.tools</groupId>
         <artifactId>mule-tools</artifactId>
-<<<<<<< HEAD
         <version>4.0-SNAPSHOT</version>
-=======
-        <version>3.6.0-M1-SNAPSHOT</version>
->>>>>>> 966e058e
     </parent>
     <packaging>maven-plugin</packaging>
     <name>Mule Example Archetype</name>
     <!-- Do not specify group here, otherwise deployment will break -->
     <artifactId>mule-example-archetype</artifactId>
-<<<<<<< HEAD
-    <version>4.0-SNAPSHOT</version>
-=======
-    <version>3.6.0-M1-SNAPSHOT</version>
->>>>>>> 966e058e
     <description>An archetype for creating a Mule example application.
     </description>
 
