--- conflicted
+++ resolved
@@ -11,10 +11,7 @@
 import static org.junit.Assert.assertNotNull;
 import static org.junit.Assert.assertThat;
 import static org.mule.api.security.tls.TlsConfiguration.DISABLE_SYSTEM_PROPERTIES_MAPPING_PROPERTY;
-<<<<<<< HEAD
 import org.mule.tck.junit4.FunctionalTestCase;
-=======
->>>>>>> 9f6cbac4
 import org.mule.tck.junit4.rule.DynamicPort;
 import org.mule.tck.junit4.rule.SystemProperty;
 import org.mule.transport.http.HttpConstants;
@@ -29,11 +26,7 @@
 import org.junit.Rule;
 import org.junit.Test;
 
-<<<<<<< HEAD
-public class HttpSecurityFilterFunctionalTestCase extends FunctionalTestCase
-=======
 public class HttpSecurityFilterFunctionalTestCase extends AbstractHttpSecurityTestCase
->>>>>>> 9f6cbac4
 {
     
     @Rule
@@ -61,20 +54,6 @@
         return "http-security-filter-test-flow-httpn.xml";
     }
 
-<<<<<<< HEAD
-=======
-    @Parameters
-    public static Collection<Object[]> parameters()
-    {
-        return Arrays.asList(new Object[][]{
-            {ConfigVariant.SERVICE, "http-security-filter-test-service.xml"},
-            {ConfigVariant.FLOW, "http-security-filter-test-flow.xml"},
-            {ConfigVariant.FLOW, "http-security-filter-test-flow-httpn.xml"}
-        });
-    }      
-
-
->>>>>>> 9f6cbac4
     /**
      * By putting this test method that uses https first we can test MULE-4558
      * 
