--- conflicted
+++ resolved
@@ -27,31 +27,11 @@
             {
                     Connector.class,
                     Transformer.class,
-                    Service.class,
-                    Model.class,
                     Agent.class
             };
 
     public Object postProcessBeforeInitialization(Object object, String beanName) throws BeansException
     {
-<<<<<<< HEAD
-
-        if (o instanceof Connector)
-        {
-            if (((Connector)o).getName() == null || overwrite)
-            {
-                ((Connector)o).setName(s);
-            }
-        }
-        else if (o instanceof Transformer)
-        {
-            if (((Transformer)o).getName() == null || overwrite)
-            {
-               ((Transformer)o).setName(s);
-            }
-        }
-        else if (o instanceof Agent)
-=======
         for (Class<? extends NameableObject> managedType : managedTypes)
         {
             if (managedType.isInstance(object))
@@ -66,7 +46,6 @@
     private void setNameIfNecessary(NameableObject nameable, String name)
     {
         if (nameable.getName() == null || overwrite)
->>>>>>> 11474881
         {
             nameable.setName(name);
         }
