--- conflicted
+++ resolved
@@ -115,15 +115,12 @@
     public void safeNestedBeanPropertyAccessIsEnabled()
     {
         assertNull(mvel.execute("new Object().?doesntExist.other", context));
-<<<<<<< HEAD
-=======
     }
 
     @Test(expected = RuntimeException.class)
     public void nestedMapAccessFailsCorrectly()
     {
         assertNull(mvel.execute("['test1' : null]['test2']['test2']", context));
->>>>>>> abe0d749
     }
 
     @Test(expected = RuntimeException.class)
