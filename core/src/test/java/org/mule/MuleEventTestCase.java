--- conflicted
+++ resolved
@@ -157,15 +157,8 @@
         ByteArrayToObject trans = new ByteArrayToObject();
         trans.setMuleContext(muleContext);
 
-<<<<<<< HEAD
-        MuleEvent event = new DefaultMuleEvent(new DefaultMuleMessage("data", muleContext), endpoint,
-                                               getTestFlow(), new DefaultMuleSession(),
-                                               null, null, null);
-        Serializable serialized = (Serializable) new SerializableToByteArray().transform(event);
-=======
         MuleEvent event = RequestContext.setEvent(getTestEvent("payload", endpoint));
         Serializable serialized = (Serializable) createSerializableToByteArrayTransformer().transform(event);
->>>>>>> 11474881
         assertNotNull(serialized);
 
         MuleEvent deserialized = (MuleEvent) trans.transform(serialized);
