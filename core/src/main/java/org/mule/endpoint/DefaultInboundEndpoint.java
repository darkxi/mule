/*
 * Copyright (c) MuleSoft, Inc.  All rights reserved.  http://www.mulesoft.com
 * The software in this package is published under the terms of the CPAL v1.0
 * license, a copy of which has been included with this distribution in the
 * LICENSE.txt file.
 */
package org.mule.endpoint;

import org.mule.MessageExchangePattern;
import org.mule.api.MuleContext;
import org.mule.api.MuleException;
import org.mule.api.MuleMessage;
import org.mule.api.construct.FlowConstruct;
import org.mule.api.construct.FlowConstructAware;
import org.mule.api.context.MuleContextAware;
import org.mule.api.endpoint.EndpointMessageProcessorChainFactory;
import org.mule.api.endpoint.EndpointURI;
import org.mule.api.endpoint.InboundEndpoint;
import org.mule.api.exception.MessagingExceptionHandler;
import org.mule.api.exception.MessagingExceptionHandlerAcceptor;
import org.mule.api.lifecycle.Initialisable;
import org.mule.api.lifecycle.LifecycleException;
import org.mule.api.lifecycle.Startable;
import org.mule.api.lifecycle.Stoppable;
import org.mule.api.processor.MessageProcessor;
import org.mule.api.retry.RetryPolicyTemplate;
import org.mule.api.transaction.TransactionConfig;
import org.mule.api.transport.Connector;
import org.mule.config.i18n.CoreMessages;
import org.mule.exception.ChoiceMessagingExceptionStrategy;
import org.mule.exception.RollbackMessagingExceptionStrategy;
import org.mule.processor.AbstractRedeliveryPolicy;
import org.mule.transport.ConnectException;

import java.beans.ExceptionListener;
import java.util.List;
import java.util.Map;

public class DefaultInboundEndpoint extends AbstractEndpoint implements InboundEndpoint
{
    private static final long serialVersionUID = -4752772777414636142L;
    private MessageProcessor listener;
    private FlowConstruct flowConstruct;
    private ExceptionListener exceptionListener;

    public DefaultInboundEndpoint(Connector connector,
                                  EndpointURI endpointUri,
                                  String name,
                                  Map properties,
                                  TransactionConfig transactionConfig,
                                  boolean deleteUnacceptedMessage,
                                  MessageExchangePattern messageExchangePattern,
                                  int responseTimeout,
                                  String initialState,
                                  String endpointEncoding,
                                  String endpointBuilderName,
                                  MuleContext muleContext,
                                  RetryPolicyTemplate retryPolicyTemplate,
                                  AbstractRedeliveryPolicy redeliveryPolicy,
                                  EndpointMessageProcessorChainFactory messageProcessorsFactory,
                                  List <MessageProcessor> messageProcessors,
                                  List <MessageProcessor> responseMessageProcessors,
                                  boolean disableTransportTransformer,
                                  String mimeType)
    {
        super(connector, endpointUri, name, properties, 
            transactionConfig, deleteUnacceptedMessage,
            messageExchangePattern, responseTimeout, initialState, endpointEncoding, 
            endpointBuilderName, muleContext, retryPolicyTemplate, redeliveryPolicy, messageProcessorsFactory,
            messageProcessors, responseMessageProcessors, disableTransportTransformer,
            mimeType);
    }

    @Override
    public MuleMessage request(long timeout) throws Exception
    {
        if (getConnector() != null)
        {
            return getConnector().request(this, timeout);
        }
        else
        {
            // TODO Either remove because this should never happen or i18n the
            // message
            throw new IllegalStateException("The connector on the endpoint: " + toString() + " is null.");
        }
    }

    @Override
    public void setListener(MessageProcessor listener)
    {
        this.listener = listener;
    }

    @Override
    public void start() throws MuleException
    {
        try
        {
            if (getMessageProcessorChain(flowConstruct) instanceof Startable)
            {
                ((Startable) getMessageProcessorChain(flowConstruct)).start();
            }
            getConnector().registerListener(this, getMessageProcessorChain(flowConstruct), flowConstruct);
        }
        // Let connection exceptions bubble up to trigger the reconnection strategy.
        catch (ConnectException ce)
        {
            throw ce;
        }
        catch (Exception e)
        {
            throw new LifecycleException(CoreMessages.failedToStartInboundEndpoint(this), e, this);
        }
    }

    @Override
    public void stop() throws MuleException
    {
        try
        {
            getConnector().unregisterListener(this, flowConstruct);
            if (getMessageProcessorChain(flowConstruct) instanceof Stoppable)
            {
                ((Stoppable) getMessageProcessorChain(flowConstruct)).stop();
            }
        }
        catch (Exception e)
        {
            throw new LifecycleException(CoreMessages.failedToStopInboundEndpoint(this), e, this);
        }
    }

    @Override
    public MessageProcessor createMessageProcessorChain(FlowConstruct flowContruct) throws MuleException
    {
        EndpointMessageProcessorChainFactory factory = getMessageProcessorsFactory();
        MessageProcessor processorChain = factory.createInboundMessageProcessorChain(this, flowConstruct,
            listener);
        if (processorChain instanceof MuleContextAware)
        {
            ((MuleContextAware) processorChain).setMuleContext(getMuleContext());
        }
        if (processorChain instanceof FlowConstructAware)
        {
            ((FlowConstructAware) processorChain).setFlowConstruct(flowContruct);
        }
        if (processorChain instanceof Initialisable)
        {
            ((Initialisable) processorChain).initialise();
        }
        return processorChain;
    }

<<<<<<< HEAD
=======
    protected MessageProcessor getPolledMessageProcessor()
    {
        return (MessageProcessor) getProperty(MessageProcessorPollingMessageReceiver.SOURCE_MESSAGE_PROCESSOR_PROPERTY_NAME);
    }

    @Override
>>>>>>> 67ee1bb9
    public void setFlowConstruct(FlowConstruct flowConstruct)
    {
        this.flowConstruct = flowConstruct;
    }

    public ExceptionListener getExceptionListener()
    {
        return exceptionListener;
    }

    public void setExceptionListener(ExceptionListener exceptionListener)
    {
        this.exceptionListener = exceptionListener;
    }

    @Override
    public void dispose()
    {
        super.dispose();
        this.flowConstruct = null;
        this.listener = null;
    }
    
    @Override
    public int hashCode()
    {
        // We need unique hashcode for each inbound endpoint instance because flowConstuct and listener are not
        // injected until after endpoint has been created and cached and the key used for caching is hashcode.
        // If we don't do this then endpoints which are configured identically but used with different
        // services get mixed up after deserialization of events
        return System.identityHashCode(this);
    }

    @Override
    public AbstractRedeliveryPolicy getRedeliveryPolicy()
    {
        /*TODO Next commit will fix this horrible thing:
         inbound endpoint should only be aware of a redelivery policy configured on it
         flowConstruct should be responsible of redelivery policy use */
        AbstractRedeliveryPolicy redeliveryPolicy = super.getRedeliveryPolicy();
        RollbackMessagingExceptionStrategy rollbackMessagingExceptionStrategy = null;
        if (flowConstruct != null && flowConstruct.getExceptionListener() != null)
        {
            MessagingExceptionHandler exceptionListener = flowConstruct.getExceptionListener();
            if (exceptionListener instanceof RollbackMessagingExceptionStrategy)
            {
                rollbackMessagingExceptionStrategy = (RollbackMessagingExceptionStrategy) exceptionListener;
            }
            else if (exceptionListener instanceof ChoiceMessagingExceptionStrategy)
            {
                ChoiceMessagingExceptionStrategy choiceMessagingExceptionStrategy = (ChoiceMessagingExceptionStrategy) exceptionListener;
                for (MessagingExceptionHandlerAcceptor messagingExceptionHandlerAcceptor : choiceMessagingExceptionStrategy.getExceptionListeners())
                {
                    if (messagingExceptionHandlerAcceptor instanceof RollbackMessagingExceptionStrategy && ((RollbackMessagingExceptionStrategy) messagingExceptionHandlerAcceptor).hasMaxRedeliveryAttempts())
                    {
                        rollbackMessagingExceptionStrategy = (RollbackMessagingExceptionStrategy) messagingExceptionHandlerAcceptor;
                        break;
                    }
                }
            }
        }
        if (rollbackMessagingExceptionStrategy != null && rollbackMessagingExceptionStrategy.hasMaxRedeliveryAttempts())
        {
            if (redeliveryPolicy == null)
            {
                redeliveryPolicy = createDefaultRedeliveryPolicy(rollbackMessagingExceptionStrategy.getMaxRedeliveryAttempts());
            }
            else
            {
                redeliveryPolicy.setMaxRedeliveryCount(rollbackMessagingExceptionStrategy.getMaxRedeliveryAttempts());
            }
        }
        return redeliveryPolicy;
    }

    @Override
    public AbstractRedeliveryPolicy createDefaultRedeliveryPolicy(int maxRedelivery)
    {
        return getConnector().createDefaultRedeliveryPolicy(maxRedelivery);
    }
    
    public FlowConstruct getFlowConstruct()
    {
        return flowConstruct;
    }
}<|MERGE_RESOLUTION|>--- conflicted
+++ resolved
@@ -152,15 +152,6 @@
         return processorChain;
     }
 
-<<<<<<< HEAD
-=======
-    protected MessageProcessor getPolledMessageProcessor()
-    {
-        return (MessageProcessor) getProperty(MessageProcessorPollingMessageReceiver.SOURCE_MESSAGE_PROCESSOR_PROPERTY_NAME);
-    }
-
-    @Override
->>>>>>> 67ee1bb9
     public void setFlowConstruct(FlowConstruct flowConstruct)
     {
         this.flowConstruct = flowConstruct;
