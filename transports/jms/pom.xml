<?xml version="1.0" encoding="UTF-8"?>
<project xmlns="http://maven.apache.org/POM/4.0.0"
    xmlns:xsi="http://www.w3.org/2001/XMLSchema-instance"
    xsi:schemaLocation="http://maven.apache.org/POM/4.0.0 http://maven.apache.org/maven-v4_0_0.xsd">
    <modelVersion>4.0.0</modelVersion>
    <parent>
        <groupId>org.mule.transports</groupId>
        <artifactId>mule-transports</artifactId>
        <version>3.5.0-M3-SNAPSHOT</version>
    </parent>
    <artifactId>mule-transport-jms</artifactId>
    <packaging>jar</packaging>
    <name>JMS Transport</name>
    <description>A Mule transport for Jms Connectivity.</description>

    <properties>
        <licensePath>../../LICENSE_HEADER.txt</licensePath>
    </properties>

    <build>
        <plugins>
            <plugin>
                <artifactId>maven-surefire-plugin</artifactId>
                <configuration>
                    <forkMode>pertest</forkMode>
                    <includes>
                        <!--
                            This module has some classes which begin with 'Test' and that are
                            no JUnit tests. Exclude those.
                        -->
                        <include>**/*TestCase.java</include>
                        <include>**/*Test.java</include>
                    </includes>
                </configuration>
            </plugin>
            <plugin>
                <groupId>org.apache.maven.plugins</groupId>
                <artifactId>maven-jar-plugin</artifactId>
                <executions>
                    <execution>
                        <goals>
                            <goal>test-jar</goal>
                        </goals>
                    </execution>
                </executions>
            </plugin>
        </plugins>
    </build>

    <dependencies>
        <dependency>
            <groupId>org.mule.modules</groupId>
<<<<<<< HEAD
            <artifactId>mule-module-btm</artifactId>
=======
            <artifactId>mule-module-bti</artifactId>
>>>>>>> c1c02c46
            <version>${project.version}</version>
        </dependency>
        <dependency>
            <groupId>org.mule.modules</groupId>
            <artifactId>mule-module-spring-config</artifactId>
            <version>${project.version}</version>
        </dependency>
        <dependency>
            <groupId>org.apache.geronimo.specs</groupId>
            <artifactId>geronimo-jms_1.1_spec</artifactId>
        </dependency>
        <dependency>
            <groupId>org.apache.geronimo.specs</groupId>
            <artifactId>geronimo-j2ee-management_1.0_spec</artifactId>
        </dependency>

        <!-- Unit tests only -->
        <dependency>
            <groupId>org.mule.tests</groupId>
            <artifactId>mule-tests-functional</artifactId>
            <version>${project.version}</version>
            <scope>test</scope>
        </dependency>
        <dependency>
            <groupId>org.mule.modules</groupId>
            <artifactId>mule-module-scripting</artifactId>
            <version>${project.version}</version>
            <scope>test</scope>
        </dependency>
        <dependency>
            <groupId>org.mule.transports</groupId>
            <artifactId>mule-transport-tcp</artifactId>
            <version>${project.version}</version>
            <scope>test</scope>
        </dependency>
        <dependency>
            <groupId>org.mule.transports</groupId>
            <artifactId>mule-transport-vm</artifactId>
            <version>${project.version}</version>
            <scope>test</scope>
        </dependency>
        <dependency>
            <groupId>org.mule.modules</groupId>
            <artifactId>mule-module-jbossts</artifactId>
            <version>${project.version}</version>
            <scope>test</scope>
        </dependency>
        <dependency>
            <groupId>org.apache.activemq</groupId>
            <artifactId>activemq-core</artifactId>
            <scope>test</scope>
        </dependency>
        <!-- Used by ActiveMQ if persistent=true -->
        <dependency>
            <groupId>org.apache.derby</groupId>
            <artifactId>derby</artifactId>
            <scope>test</scope>
        </dependency>
        <dependency>
            <groupId>org.mockito</groupId>
            <artifactId>mockito-all</artifactId>
            <scope>test</scope>
        </dependency>

        <dependency>
            <groupId>junit</groupId>
            <artifactId>junit</artifactId>
            <scope>test</scope>
        </dependency>
    </dependencies>
</project><|MERGE_RESOLUTION|>--- conflicted
+++ resolved
@@ -50,11 +50,7 @@
     <dependencies>
         <dependency>
             <groupId>org.mule.modules</groupId>
-<<<<<<< HEAD
-            <artifactId>mule-module-btm</artifactId>
-=======
             <artifactId>mule-module-bti</artifactId>
->>>>>>> c1c02c46
             <version>${project.version}</version>
         </dependency>
         <dependency>
